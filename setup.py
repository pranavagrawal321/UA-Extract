#!/usr/bin/env python3
import io
import os
import re
from setuptools import setup, find_packages

def get_version():
    with open('ua_extract/__init__.py', 'r') as f:
        for line in f:
            match = re.match(r"__version__\s*=\s*['\"]([\d\.]+)['\"]", line)
            if match:
                return match.group(1)
    raise ImportError("Can't find version string in ua_extract/__init__.py")

def parse_requirements(filename):
    with open(filename, 'r') as f:
        return [
            line.strip()
            for line in f
            if line.strip() and not line.startswith('#')
        ]

here = os.path.abspath(os.path.dirname(__file__))

with io.open(os.path.join(here, 'README.md'), encoding='utf-8') as f:
    long_description = '\n' + f.read()

setup(
    name='ua_extract',
    version=get_version(),
    description="Python3 port of matomo's Device Detector",
    long_description=long_description,
    long_description_content_type='text/markdown',
    author='Pranav Agrawal',
    author_email='pranavagrawal321@gmail.com',
    url='https://github.com/pranavagrawal321/ua_extract',
    packages=find_packages(exclude=["tests"]),
    include_package_data=True,
    license='MIT',
    license_files=['LICENSE'],
    zip_safe=False,
    python_requires='>=3.8',
    install_requires=parse_requirements('requirements.txt'),
    entry_points={
        "console_scripts": [
            "ua_extract=ua_extract.__main__:main",
        ],
    },
    classifiers=[
        'Environment :: Web Environment',
        'Intended Audience :: Developers',
        'Operating System :: OS Independent',
        'License :: OSI Approved :: MIT License',
        'Programming Language :: Python',
        'Programming Language :: Python :: 3.8',
        'Programming Language :: Python :: 3.9',
        'Programming Language :: Python :: 3.10',
        'Programming Language :: Python :: 3.11',
        'Programming Language :: Python :: Implementation :: CPython',
        'Topic :: Internet :: WWW/HTTP',
        'Topic :: Software Development :: Libraries :: Python Modules',
<<<<<<< HEAD
=======
        'Programming Language :: Python :: 3.11',
        'Programming Language :: Python :: 3.12',
        'Programming Language :: Python :: Implementation :: CPython',
>>>>>>> 0aeb841e
    ],
    project_urls={
        "Source": "https://github.com/pranavagrawal321/ua_extract",
        "Issues": "https://github.com/pranavagrawal321/ua_extract/issues",
        "Documentation": "https://github.com/pranavagrawal321/ua_extract#readme"
    }
)<|MERGE_RESOLUTION|>--- conflicted
+++ resolved
@@ -3,6 +3,7 @@
 import os
 import re
 from setuptools import setup, find_packages
+
 
 def get_version():
     with open('ua_extract/__init__.py', 'r') as f:
@@ -12,13 +13,11 @@
                 return match.group(1)
     raise ImportError("Can't find version string in ua_extract/__init__.py")
 
+
 def parse_requirements(filename):
     with open(filename, 'r') as f:
-        return [
-            line.strip()
-            for line in f
-            if line.strip() and not line.startswith('#')
-        ]
+        return [line.strip() for line in f if line.strip() and not line.startswith('#')]
+
 
 here = os.path.abspath(os.path.dirname(__file__))
 
@@ -52,23 +51,15 @@
         'Operating System :: OS Independent',
         'License :: OSI Approved :: MIT License',
         'Programming Language :: Python',
-        'Programming Language :: Python :: 3.8',
-        'Programming Language :: Python :: 3.9',
-        'Programming Language :: Python :: 3.10',
         'Programming Language :: Python :: 3.11',
+        'Programming Language :: Python :: 3.12',
         'Programming Language :: Python :: Implementation :: CPython',
         'Topic :: Internet :: WWW/HTTP',
         'Topic :: Software Development :: Libraries :: Python Modules',
-<<<<<<< HEAD
-=======
-        'Programming Language :: Python :: 3.11',
-        'Programming Language :: Python :: 3.12',
-        'Programming Language :: Python :: Implementation :: CPython',
->>>>>>> 0aeb841e
     ],
     project_urls={
         "Source": "https://github.com/pranavagrawal321/ua_extract",
         "Issues": "https://github.com/pranavagrawal321/ua_extract/issues",
-        "Documentation": "https://github.com/pranavagrawal321/ua_extract#readme"
-    }
+        "Documentation": "https://github.com/pranavagrawal321/ua_extract#readme",
+    },
 )